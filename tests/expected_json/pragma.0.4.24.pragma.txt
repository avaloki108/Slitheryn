--- conflicted
+++ resolved
@@ -1,55 +1,8 @@
-ERROR:root:Error in tests/pragma.0.4.24.sol
-ERROR:root:Traceback (most recent call last):
-  File "/home/monty/Private/tob/tools/crytic-compile/crytic_compile/platform/solc.py", line 189, in _run_solc
-    ret = json.loads(stdout)
-  File "/usr/lib/python3.6/json/__init__.py", line 354, in loads
-    return _default_decoder.decode(s)
-  File "/usr/lib/python3.6/json/decoder.py", line 339, in decode
-    obj, end = self.raw_decode(s, idx=_w(s, 0).end())
-  File "/usr/lib/python3.6/json/decoder.py", line 357, in raw_decode
-    raise JSONDecodeError("Expecting value", s, err.value) from None
-json.decoder.JSONDecodeError: Expecting value: line 1 column 1 (char 0)
-
-During handling of the above exception, another exception occurred:
-
-Traceback (most recent call last):
-<<<<<<< HEAD
-  File "/home/monty/Private/tob/tools/slither-public/slither/slither.py", line 56, in __init__
-=======
-  File "/home/travis/build/crytic/slither/slither/slither.py", line 55, in __init__
->>>>>>> 43534511
-    crytic_compile = CryticCompile(contract, **kwargs)
-  File "/home/monty/Private/tob/tools/crytic-compile/crytic_compile/crytic_compile.py", line 68, in __init__
-    self._compile(target, **kwargs)
-  File "/home/monty/Private/tob/tools/crytic-compile/crytic_compile/crytic_compile.py", line 590, in _compile
-    self._platform.compile(self, target, **kwargs)
-  File "/home/monty/Private/tob/tools/crytic-compile/crytic_compile/platform/solc.py", line 33, in compile
-    working_dir=solc_working_dir)
-  File "/home/monty/Private/tob/tools/crytic-compile/crytic_compile/platform/solc.py", line 192, in _run_solc
-    raise InvalidCompilation(f'Invalid solc compilation {stderr}')
-crytic_compile.platform.exceptions.InvalidCompilation: Invalid solc compilation tests/pragma.0.4.23.sol:1:1: Error: Source file requires different compiler version (current compiler is 0.5.1+commit.c8a2cb62.Linux.g++ - note that nightly builds are considered to be strictly less than the released version
-pragma solidity ^0.4.23;
-^----------------------^
-tests/pragma.0.4.24.sol:1:1: Error: Source file requires different compiler version (current compiler is 0.5.1+commit.c8a2cb62.Linux.g++ - note that nightly builds are considered to be strictly less than the released version
-pragma solidity ^0.4.24;
-^----------------------^
-
-
-During handling of the above exception, another exception occurred:
-
-Traceback (most recent call last):
-<<<<<<< HEAD
-  File "/home/monty/Private/tob/tools/slither-public/slither/__main__.py", line 558, in main_impl
-    (results, number_contracts) = process(filename, args, detector_classes, printer_classes)
-  File "/home/monty/Private/tob/tools/slither-public/slither/__main__.py", line 51, in process
-    **vars(args))
-  File "/home/monty/Private/tob/tools/slither-public/slither/slither.py", line 59, in __init__
-=======
-  File "/home/travis/build/crytic/slither/slither/__main__.py", line 520, in main_impl
-    (results, number_contracts) = process(filename, args, detector_classes, printer_classes)
-  File "/home/travis/build/crytic/slither/slither/__main__.py", line 52, in process
-    **vars(args))
-  File "/home/travis/build/crytic/slither/slither/slither.py", line 58, in __init__
->>>>>>> 43534511
-    raise SlitherError('Invalid compilation: '+e)
-TypeError: must be str, not InvalidCompilation
+INFO:Detectors:[92m
+Different versions of Solidity is used in :
+	- Version used: ['^0.4.23', '^0.4.24']
+	- tests/pragma.0.4.23.sol#1 declares pragma solidity^0.4.23
+	- tests/pragma.0.4.24.sol#1 declares pragma solidity^0.4.24
+Reference: https://github.com/crytic/slither/wiki/Detector-Documentation#different-pragma-directives-are-used[0m
+INFO:Slither:[93m/home/travis/build/crytic/slither/scripts/../tests/expected_json/pragma.0.4.24.pragma.json exists already, the overwrite is prevented[0m
+INFO:Slither:tests/pragma.0.4.24.sol analyzed (1 contracts), 1 result(s) found