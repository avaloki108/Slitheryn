--- conflicted
+++ resolved
@@ -8,14 +8,10 @@
     version='0.6.4',
     packages=find_packages(),
     python_requires='>=3.6',
-<<<<<<< HEAD
-    install_requires=['prettytable>=0.7.2', 'pysha3>=1.0.2', 'crytic-compile>=0.1.1'],
-=======
     install_requires=['prettytable>=0.7.2',
                       'pysha3>=1.0.2',
                       'crytic-compile'],
     dependency_links=['git+https://github.com/crytic/crytic-compile.git@master#egg=crytic-compile'],
->>>>>>> 59691a8f
     license='AGPL-3.0',
     long_description=open('README.md').read(),
     entry_points={
